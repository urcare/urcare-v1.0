--- conflicted
+++ resolved
@@ -297,7 +297,6 @@
   }, [transcript]);
 
   return (
-<<<<<<< HEAD
     <UserFlowHandler>
       <div className={`min-h-screen transition-colors duration-300 ${
         isDarkMode 
@@ -307,16 +306,6 @@
       <div className="max-w-md mx-auto min-h-screen">
         {/* Header Section - White with Rounded Bottom */}
         <div className={`rounded-b-[2rem] px-4 sm:px-6 py-4 shadow-lg transition-colors duration-300 ${
-=======
-    <div className={`min-h-screen transition-colors duration-300 ${
-      isDarkMode 
-        ? 'bg-gradient-to-br from-gray-900 to-gray-800' 
-        : 'bg-gradient-to-br from-[#88ba82] to-[#95c190]'
-    }`}>
-      <div className="min-h-screen">
-        {/* Header Section - White with Rounded Bottom - Full Width */}
-        <div className={`rounded-b-[2.5rem] px-4 sm:px-6 py-4 shadow-lg transition-colors duration-300 ${
->>>>>>> 56c6890f
           isDarkMode ? 'bg-gray-800' : 'bg-white'
         }`}>
           <div className="flex items-center justify-between">
